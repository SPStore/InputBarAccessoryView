//
//  InputBarAccessoryView.swift
//  InputBarAccessoryView
//
//  Copyright © 2017-2020 Nathan Tannar.
//
//  Permission is hereby granted, free of charge, to any person obtaining a copy
//  of this software and associated documentation files (the "Software"), to deal
//  in the Software without restriction, including without limitation the rights
//  to use, copy, modify, merge, publish, distribute, sublicense, and/or sell
//  copies of the Software, and to permit persons to whom the Software is
//  furnished to do so, subject to the following conditions:
//
//  The above copyright notice and this permission notice shall be included in all
//  copies or substantial portions of the Software.
//
//  THE SOFTWARE IS PROVIDED "AS IS", WITHOUT WARRANTY OF ANY KIND, EXPRESS OR
//  IMPLIED, INCLUDING BUT NOT LIMITED TO THE WARRANTIES OF MERCHANTABILITY,
//  FITNESS FOR A PARTICULAR PURPOSE AND NONINFRINGEMENT. IN NO EVENT SHALL THE
//  AUTHORS OR COPYRIGHT HOLDERS BE LIABLE FOR ANY CLAIM, DAMAGES OR OTHER
//  LIABILITY, WHETHER IN AN ACTION OF CONTRACT, TORT OR OTHERWISE, ARISING FROM,
//  OUT OF OR IN CONNECTION WITH THE SOFTWARE OR THE USE OR OTHER DEALINGS IN THE
//  SOFTWARE.
//
//  Created by Nathan Tannar on 8/18/17.
//

import UIKit

/// A powerful InputAccessoryView ideal for messaging applications
open class InputBarAccessoryView: UIView {

    // MARK: - Properties

    /// A delegate to broadcast notifications from the `InputBarAccessoryView`
    open weak var delegate: InputBarAccessoryViewDelegate?

    /// The background UIView anchored to the bottom, left, and right of the InputBarAccessoryView
    /// with a top anchor equal to the bottom of the top InputStackView
    open var backgroundView: UIView = {
        let view = UIView()
        view.translatesAutoresizingMaskIntoConstraints = false
        view.backgroundColor = InputBarAccessoryView.defaultBackgroundColor
        return view
    }()

    /// A content UIView that holds the left/right/bottom InputStackViews
    /// and the middleContentView. Anchored to the bottom of the
    /// topStackView and inset by the padding UIEdgeInsets
    open var contentView: UIView = {
        let view = UIView()
        view.translatesAutoresizingMaskIntoConstraints = false
        return view
    }()

    /**
     A UIVisualEffectView that adds a blur effect to make the view appear transparent.

     ## Important Notes ##
     1. The blurView is initially not added to the backgroundView to improve performance when not needed. When `isTranslucent` is set to TRUE for the first time the blurView is added and anchored to the `backgroundView`s edge anchors
    */
    open lazy var blurView: UIVisualEffectView = {
        var blurEffect = UIBlurEffect(style: .light)
        if #available(iOS 13, *) {
            blurEffect = UIBlurEffect(style: .systemMaterial)
        }
        let view = UIVisualEffectView(effect: blurEffect)
        view.translatesAutoresizingMaskIntoConstraints = false
        return view
    }()

    /// Determines if the InputBarAccessoryView should have a translucent effect
    open var isTranslucent: Bool = false {
        didSet {
            if isTranslucent && blurView.superview == nil {
                backgroundView.addSubview(blurView)
                blurView.fillSuperview()
            }
            blurView.isHidden = !isTranslucent
            let color: UIColor = backgroundView.backgroundColor ?? InputBarAccessoryView.defaultBackgroundColor
            backgroundView.backgroundColor = isTranslucent ? color.withAlphaComponent(0.75) : color
        }
    }

    /// A SeparatorLine that is anchored at the top of the InputBarAccessoryView
    public let separatorLine = SeparatorLine()

    /**
     The InputStackView at the InputStackView.top position

     ## Important Notes ##
     1. It's axis is initially set to .vertical
     2. It's alignment is initially set to .fill
     */
    public let topStackView: InputStackView = {
        let stackView = InputStackView(axis: .vertical, spacing: 0)
        stackView.alignment = .fill
        return stackView
    }()

    /**
     The InputStackView at the InputStackView.left position

     ## Important Notes ##
     1. It's axis is initially set to .horizontal
     */
    public let leftStackView = InputStackView(axis: .horizontal, spacing: 0)

    /**
     The InputStackView at the InputStackView.right position

     ## Important Notes ##
     1. It's axis is initially set to .horizontal
     */
    public let rightStackView = InputStackView(axis: .horizontal, spacing: 0)

    /**
     The InputStackView at the InputStackView.bottom position

     ## Important Notes ##
     1. It's axis is initially set to .horizontal
     2. It's spacing is initially set to 15
     */
    public let bottomStackView = InputStackView(axis: .horizontal, spacing: 15)

    /**
     The main view component of the InputBarAccessoryView

     The default value is the `InputTextView`.

     ## Important Notes ##
     1. This view should self-size with constraints or an
        intrinsicContentSize to auto-size the InputBarAccessoryView
     2. Override with `setMiddleContentView(view: UIView?, animated: Bool)`
     */
    public private(set) weak var middleContentView: UIView?

    /// A view to wrap the `middleContentView` inside
    private let middleContentViewWrapper: UIView = {
        let view = UIView()
        view.translatesAutoresizingMaskIntoConstraints = false
        return view
    }()

    private static let defaultBackgroundColor: UIColor = {
        if #available(iOS 13, *) {
            return .systemBackground
        } else {
            return .white
        }
    }()

    /// The InputTextView a user can input a message in
    open lazy var inputTextView: InputTextView = {
        let inputTextView = InputTextView()
        inputTextView.translatesAutoresizingMaskIntoConstraints = false
        inputTextView.inputBarAccessoryView = self
        return inputTextView
    }()

    /// A InputBarButtonItem used as the send button and initially placed in the rightStackView
    open var sendButton: InputBarSendButton = {
        return InputBarSendButton()
            .configure {
                $0.setSize(CGSize(width: 52, height: 36), animated: false)
                $0.isEnabled = false
                $0.title = "Send"
                $0.titleLabel?.font = UIFont.systemFont(ofSize: 15, weight: .bold)
            }.onTouchUpInside {
                $0.inputBarAccessoryView?.didSelectSendButton()
        }
    }()

    /**
     The anchor contants used to add horizontal inset from the InputBarAccessoryView and the
     window. By default, an `inputAccessoryView` spans the entire width of the UIWindow. You
     can manage these insets if you wish to implement designs that do not have the bar spanning
     the entire width.

     ## Important Notes ##

     USE AT YOUR OWN RISK

     ````
     H:|-(frameInsets.left)-[InputBarAccessoryView]-(frameInsets.right)-|
     ````

     */
    open var frameInsets: HorizontalEdgePadding = .zero {
        didSet {
            updateFrameInsets()
        }
    }

    /**
     The anchor constants used by the InputStackView's and InputTextView to create padding
     within the InputBarAccessoryView

     ## Important Notes ##

     ````
     V:|...[InputStackView.top]-(padding.top)-[contentView]-(padding.bottom)-|

     H:|-(frameInsets.left)-(padding.left)-[contentView]-(padding.right)-(frameInsets.right)-|
     ````

     */
    open var padding: UIEdgeInsets = UIEdgeInsets(top: 6, left: 12, bottom: 6, right: 12) {
        didSet {
            updatePadding()
        }
    }

    /**
     The anchor constants used by the top InputStackView

     ## Important Notes ##
     1. The topStackViewPadding.bottom property is not used. Use padding.top

     ````
     V:|-(topStackViewPadding.top)-[InputStackView.top]-(padding.top)-[middleContentView]-...|

     H:|-(frameInsets.left)-(topStackViewPadding.left)-[InputStackView.top]-(topStackViewPadding.right)-(frameInsets.right)-|
     ````

     */
    open var topStackViewPadding: UIEdgeInsets = UIEdgeInsets(top: 0, left: 0, bottom: 0, right: 0) {
        didSet {
            updateTopStackViewPadding()
        }
    }

    /**
     The anchor constants used by the middleContentView

     ````
     V:|...-(padding.top)-(middleContentViewPadding.top)-[middleContentView]-(middleContentViewPadding.bottom)-[InputStackView.bottom]-...|

     H:|...-[InputStackView.left]-(middleContentViewPadding.left)-[middleContentView]-(middleContentViewPadding.right)-[InputStackView.right]-...|
     ````

     */
    open var middleContentViewPadding: UIEdgeInsets = UIEdgeInsets(top: 0, left: 0, bottom: 0, right: 8) {
        didSet {
            updateMiddleContentViewPadding()
        }
    }

    /// Returns the most recent size calculated by `calculateIntrinsicContentSize()`
    open override var intrinsicContentSize: CGSize {
        return cachedIntrinsicContentSize
    }

    /// The intrinsicContentSize can change a lot so the delegate method
    /// `inputBar(self, didChangeIntrinsicContentTo: size)` only needs to be called
    /// when it's different
    public private(set) var previousIntrinsicContentSize: CGSize?

    /// The most recent calculation of the intrinsicContentSize
    private lazy var cachedIntrinsicContentSize: CGSize = calculateIntrinsicContentSize()

    /// A boolean that indicates if the maxTextViewHeight has been met. Keeping track of this
    /// improves the performance
    /// The default value is `FALSE`
    public private(set) var isOverMaxTextViewHeight = false

    /// A boolean that when set as `TRUE` will always enable the `InputTextView` to be anchored to the
    /// height of `maxTextViewHeight`
    /// The default value is `FALSE`
    public private(set) var shouldForceTextViewMaxHeight = false

    /// A boolean that determines if the `maxTextViewHeight` should be maintained automatically.
    /// To control the maximum height of the view yourself, set this to `false`.
    /// The default value is `TRUE`
    open var shouldAutoUpdateMaxTextViewHeight = true

    /// The maximum height that the InputTextView can reach.
    /// This is set automatically when `shouldAutoUpdateMaxTextViewHeight` is true.
    /// To control the height yourself, make sure to set `shouldAutoUpdateMaxTextViewHeight` to false.
    /// The default value is `0`
    open var maxTextViewHeight: CGFloat = 0 {
        didSet {
            textViewHeightAnchor?.constant = maxTextViewHeight
        }
    }

    /// A boolean that determines whether the sendButton's `isEnabled` state should be managed automatically.
    /// The default value is `TRUE`
    open var shouldManageSendButtonEnabledState = true

    /// A boolean that determines if the layout required for new or typed text should
    /// be animated.
    /// The default value is `FALSE`
    open var shouldAnimateTextDidChangeLayout = false

    /// The height that will fit the current text in the InputTextView based on its current bounds
    public var requiredInputTextViewHeight: CGFloat {
        guard middleContentView == inputTextView else {
            return middleContentView?.intrinsicContentSize.height ?? 0
        }
        let maxTextViewSize = CGSize(width: inputTextView.bounds.width, height: .greatestFiniteMagnitude)
        return inputTextView.sizeThatFits(maxTextViewSize).height.rounded(.down)
    }

    /// The fixed widthAnchor constant of the leftStackView
    /// The default value is `0`
    public private(set) var leftStackViewWidthConstant: CGFloat = 0 {
        didSet {
            leftStackViewLayoutSet?.width?.constant = leftStackViewWidthConstant
        }
    }

    /// The fixed widthAnchor constant of the rightStackView
    /// The default value is `52`
    public private(set) var rightStackViewWidthConstant: CGFloat = 52 {
        didSet {
            rightStackViewLayoutSet?.width?.constant = rightStackViewWidthConstant
        }
    }

    /// Holds the InputPlugin plugins that can be used to extend the functionality of the InputBarAccessoryView
    open var inputPlugins = [InputPlugin]()

    /// The InputBarItems held in the leftStackView
    public private(set) var leftStackViewItems: [InputItem] = []

    /// The InputBarItems held in the rightStackView
    public private(set) var rightStackViewItems: [InputItem] = []

    /// The InputBarItems held in the bottomStackView
    public private(set) var bottomStackViewItems: [InputItem] = []

    /// The InputBarItems held in the topStackView
    public private(set) var topStackViewItems: [InputItem] = []

    /// The InputBarItems held to make use of their hooks but they are not automatically added to a UIStackView
    open var nonStackViewItems: [InputItem] = []

    /// Returns a flatMap of all the items in each of the UIStackViews
    public var items: [InputItem] {
        return [leftStackViewItems, rightStackViewItems, bottomStackViewItems, topStackViewItems, nonStackViewItems].flatMap { $0 }
    }

    // MARK: - Auto-Layout Constraint Sets

    private var middleContentViewLayoutSet: NSLayoutConstraintSet?
    private var textViewHeightAnchor: NSLayoutConstraint?
    private var topStackViewLayoutSet: NSLayoutConstraintSet?
    private var leftStackViewLayoutSet: NSLayoutConstraintSet?
    private var rightStackViewLayoutSet: NSLayoutConstraintSet?
    private var bottomStackViewLayoutSet: NSLayoutConstraintSet?
    private var contentViewLayoutSet: NSLayoutConstraintSet?
    private var windowAnchor: NSLayoutConstraint?
    private var backgroundViewLayoutSet: NSLayoutConstraintSet?

    // MARK: - Initialization

    public convenience init() {
        self.init(frame: .zero)
    }

    public override init(frame: CGRect) {
        super.init(frame: frame)
        setup()
    }

    required public init?(coder aDecoder: NSCoder) {
        super.init(coder: aDecoder)
        setup()
    }

    deinit {
        NotificationCenter.default.removeObserver(self)
    }

    open override func willMove(toSuperview newSuperview: UIView?) {
        super.willMove(toSuperview: newSuperview)
        guard newSuperview != nil else {
            deactivateConstraints()
            return
        }
        activateConstraints()
    }

    open override func didMoveToWindow() {
        super.didMoveToWindow()
        setupConstraints(to: window)
    }

    // MARK: - Setup

    /// Sets up the default properties
    open func setup() {

        backgroundColor = InputBarAccessoryView.defaultBackgroundColor
        autoresizingMask = [.flexibleHeight]
        setupSubviews()
        setupConstraints()
        setupObservers()
        setupGestureRecognizers()
    }

    /// Adds the required notification observers
    private func setupObservers() {
        NotificationCenter.default.addObserver(self,
                                               selector: #selector(InputBarAccessoryView.orientationDidChange),
                                               name: UIDevice.orientationDidChangeNotification, object: nil)
        NotificationCenter.default.addObserver(self,
                                               selector: #selector(InputBarAccessoryView.inputTextViewDidChange),
                                               name: UITextView.textDidChangeNotification, object: inputTextView)
        NotificationCenter.default.addObserver(self,
                                               selector: #selector(InputBarAccessoryView.inputTextViewDidBeginEditing),
                                               name: UITextView.textDidBeginEditingNotification, object: inputTextView)
        NotificationCenter.default.addObserver(self,
                                               selector: #selector(InputBarAccessoryView.inputTextViewDidEndEditing),
                                               name: UITextView.textDidEndEditingNotification, object: inputTextView)
    }

    /// Adds a UISwipeGestureRecognizer for each direction to the InputTextView
    private func setupGestureRecognizers() {
        let directions: [UISwipeGestureRecognizer.Direction] = [.left, .right]
        for direction in directions {
            let gesture = UISwipeGestureRecognizer(target: self,
                                                   action: #selector(InputBarAccessoryView.didSwipeTextView(_:)))
            gesture.direction = direction
            inputTextView.addGestureRecognizer(gesture)
        }
    }

    /// Adds all of the subviews
    private func setupSubviews() {

        addSubview(backgroundView)
        addSubview(topStackView)
        addSubview(contentView)
        addSubview(separatorLine)
        contentView.addSubview(middleContentViewWrapper)
        contentView.addSubview(leftStackView)
        contentView.addSubview(rightStackView)
        contentView.addSubview(bottomStackView)
        middleContentViewWrapper.addSubview(inputTextView)
        middleContentView = inputTextView
        setStackViewItems([sendButton], forStack: .right, animated: false)
    }

    /// Sets up the initial constraints of each subview
    private func setupConstraints() {

        // The constraints within the InputBarAccessoryView
        separatorLine.addConstraints(topAnchor, left: backgroundView.leftAnchor, right: backgroundView.rightAnchor, heightConstant: separatorLine.height)

        backgroundViewLayoutSet = NSLayoutConstraintSet(
            top: backgroundView.topAnchor.constraint(equalTo: topStackView.bottomAnchor),
            bottom: backgroundView.bottomAnchor.constraint(equalTo: bottomAnchor),
            left: backgroundView.leftAnchor.constraint(equalTo: leftAnchor, constant: frameInsets.left),
            right: backgroundView.rightAnchor.constraint(equalTo: rightAnchor, constant: -frameInsets.right)
        )

        topStackViewLayoutSet = NSLayoutConstraintSet(
            top:    topStackView.topAnchor.constraint(equalTo: topAnchor, constant: topStackViewPadding.top),
            bottom: topStackView.bottomAnchor.constraint(equalTo: contentView.topAnchor, constant: -padding.top),
            left:   topStackView.leftAnchor.constraint(equalTo: safeAreaLayoutGuide.leftAnchor, constant: topStackViewPadding.left + frameInsets.left),
            right:  topStackView.rightAnchor.constraint(equalTo: safeAreaLayoutGuide.rightAnchor, constant: -(topStackViewPadding.right + frameInsets.right))
        )

        contentViewLayoutSet = NSLayoutConstraintSet(
            top:    contentView.topAnchor.constraint(equalTo: topStackView.bottomAnchor, constant: padding.top),
            bottom: contentView.bottomAnchor.constraint(equalTo: safeAreaLayoutGuide.bottomAnchor, constant: -padding.bottom),
            left:   contentView.leftAnchor.constraint(equalTo: safeAreaLayoutGuide.leftAnchor, constant: padding.left + frameInsets.left),
            right:  contentView.rightAnchor.constraint(equalTo: safeAreaLayoutGuide.rightAnchor, constant: -(padding.right + frameInsets.right))
        )

        // Constraints Within the contentView
        middleContentViewLayoutSet = NSLayoutConstraintSet(
            top:    middleContentViewWrapper.topAnchor.constraint(equalTo: contentView.topAnchor, constant: middleContentViewPadding.top),
            bottom: middleContentViewWrapper.bottomAnchor.constraint(equalTo: bottomStackView.topAnchor, constant: -middleContentViewPadding.bottom),
            left:   middleContentViewWrapper.leftAnchor.constraint(equalTo: leftStackView.rightAnchor, constant: middleContentViewPadding.left),
            right:  middleContentViewWrapper.rightAnchor.constraint(equalTo: rightStackView.leftAnchor, constant: -middleContentViewPadding.right)
        )

        inputTextView.fillSuperview()
        maxTextViewHeight = calculateMaxTextViewHeight()
        textViewHeightAnchor = inputTextView.heightAnchor.constraint(equalToConstant: maxTextViewHeight)

        leftStackViewLayoutSet = NSLayoutConstraintSet(
            top:    leftStackView.topAnchor.constraint(equalTo: contentView.topAnchor, constant: 0),
            bottom: leftStackView.bottomAnchor.constraint(equalTo: middleContentViewWrapper.bottomAnchor, constant: 0),
            left:   leftStackView.leftAnchor.constraint(equalTo: contentView.leftAnchor, constant: 0),
            width:  leftStackView.widthAnchor.constraint(equalToConstant: leftStackViewWidthConstant)
        )

        rightStackViewLayoutSet = NSLayoutConstraintSet(
            top:    rightStackView.topAnchor.constraint(equalTo: contentView.topAnchor, constant: 0),
            bottom: rightStackView.bottomAnchor.constraint(equalTo: middleContentViewWrapper.bottomAnchor, constant: 0),
            right:  rightStackView.rightAnchor.constraint(equalTo: contentView.rightAnchor, constant: 0),
            width:  rightStackView.widthAnchor.constraint(equalToConstant: rightStackViewWidthConstant)
        )

        bottomStackViewLayoutSet = NSLayoutConstraintSet(
            top:    bottomStackView.topAnchor.constraint(equalTo: middleContentViewWrapper.bottomAnchor, constant: middleContentViewPadding.bottom),
            bottom: bottomStackView.bottomAnchor.constraint(equalTo: contentView.bottomAnchor, constant: 0),
            left:   bottomStackView.leftAnchor.constraint(equalTo: contentView.leftAnchor, constant: 0),
            right:  bottomStackView.rightAnchor.constraint(equalTo: contentView.rightAnchor, constant: 0)
        )
    }

    /// Respect window safeAreaInsets
    /// Adds a constraint to anchor the bottomAnchor of the contentView to the window's safeAreaLayoutGuide.bottomAnchor
    ///
    /// - Parameter window: The window to anchor to
    private func setupConstraints(to window: UIWindow?) {
        guard let window = window, window.safeAreaInsets.bottom > 0 else { return }
        windowAnchor?.isActive = false
        windowAnchor = contentView.bottomAnchor.constraint(lessThanOrEqualToSystemSpacingBelow: window.safeAreaLayoutGuide.bottomAnchor, multiplier: 1)
        windowAnchor?.constant = -padding.bottom
        windowAnchor?.priority = UILayoutPriority(rawValue: 750)
        windowAnchor?.isActive = true
        backgroundViewLayoutSet?.bottom?.constant = window.safeAreaInsets.bottom
    }

    // MARK: - Constraint Layout Updates

    private func updateFrameInsets() {
        backgroundViewLayoutSet?.left?.constant = frameInsets.left
        backgroundViewLayoutSet?.right?.constant = -frameInsets.right
        updatePadding()
        updateTopStackViewPadding()
    }

    /// Updates the constraint constants that correspond to the padding UIEdgeInsets
    private func updatePadding() {
        topStackViewLayoutSet?.bottom?.constant = -padding.top
        contentViewLayoutSet?.top?.constant = padding.top
        contentViewLayoutSet?.left?.constant = padding.left + frameInsets.left
        contentViewLayoutSet?.right?.constant = -(padding.right + frameInsets.right)
        contentViewLayoutSet?.bottom?.constant = -padding.bottom
        windowAnchor?.constant = -padding.bottom
    }

    /// Updates the constraint constants that correspond to the middleContentViewPadding UIEdgeInsets
    private func updateMiddleContentViewPadding() {
        middleContentViewLayoutSet?.top?.constant = middleContentViewPadding.top
        middleContentViewLayoutSet?.left?.constant = middleContentViewPadding.left
        middleContentViewLayoutSet?.right?.constant = -middleContentViewPadding.right
        middleContentViewLayoutSet?.bottom?.constant = -middleContentViewPadding.bottom
        bottomStackViewLayoutSet?.top?.constant = middleContentViewPadding.bottom
    }

    /// Updates the constraint constants that correspond to the topStackViewPadding UIEdgeInsets
    private func updateTopStackViewPadding() {
        topStackViewLayoutSet?.top?.constant = topStackViewPadding.top
        topStackViewLayoutSet?.left?.constant = topStackViewPadding.left + frameInsets.left
        topStackViewLayoutSet?.right?.constant = -(topStackViewPadding.right + frameInsets.right)
    }

    /// Invalidates the view’s intrinsic content size
    open override func invalidateIntrinsicContentSize() {
        super.invalidateIntrinsicContentSize()
        cachedIntrinsicContentSize = calculateIntrinsicContentSize()
        if previousIntrinsicContentSize != cachedIntrinsicContentSize {
            delegate?.inputBar(self, didChangeIntrinsicContentTo: cachedIntrinsicContentSize)
            previousIntrinsicContentSize = cachedIntrinsicContentSize
        }
    }

    /// Calculates the correct intrinsicContentSize of the InputBarAccessoryView
    ///
    /// - Returns: The required intrinsicContentSize
    open func calculateIntrinsicContentSize() -> CGSize {

        var inputTextViewHeight = requiredInputTextViewHeight
        if inputTextViewHeight >= maxTextViewHeight {
            if !isOverMaxTextViewHeight {
                textViewHeightAnchor?.isActive = true
                inputTextView.isScrollEnabled = true
                isOverMaxTextViewHeight = true
            }
            inputTextViewHeight = maxTextViewHeight
        } else {
            if isOverMaxTextViewHeight {
                textViewHeightAnchor?.isActive = false || shouldForceTextViewMaxHeight
                inputTextView.isScrollEnabled = false
                isOverMaxTextViewHeight = false
                inputTextView.invalidateIntrinsicContentSize()
            }
        }
<<<<<<< HEAD
        if let middleContentView, middleContentView != inputTextView {
            inputTextViewHeight = middleContentView.intrinsicContentSize.height
        }
=======
>>>>>>> 47301432

        // Calculate the required height
        let totalPadding = padding.top + padding.bottom + topStackViewPadding.top + middleContentViewPadding.top + middleContentViewPadding.bottom
        let topStackViewHeight = topStackView.arrangedSubviews.count > 0 ? topStackView.bounds.height : 0
        let bottomStackViewHeight = bottomStackView.arrangedSubviews.count > 0 ? bottomStackView.bounds.height : 0
        let verticalStackViewHeight = topStackViewHeight + bottomStackViewHeight
        let requiredHeight = inputTextViewHeight + totalPadding + verticalStackViewHeight
        return CGSize(width: UIView.noIntrinsicMetric, height: requiredHeight)
    }

    open override func layoutIfNeeded() {
        super.layoutIfNeeded()
        inputTextView.layoutIfNeeded()
    }

    open override func point(inside point: CGPoint, with event: UIEvent?) -> Bool {
        guard frameInsets.left != 0 || frameInsets.right != 0 else {
            return super.point(inside: point, with: event)
        }
        // Allow touches to pass through base view
        return subviews.contains {
            !$0.isHidden && $0.point(inside: convert(point, to: $0), with: event)
        }
    }

    /// Returns the max height the InputTextView can grow to based on the UIScreen
    ///
    /// - Returns: Max Height
    open func calculateMaxTextViewHeight() -> CGFloat {
        if traitCollection.verticalSizeClass == .regular {
            return (UIScreen.main.bounds.height / 3).rounded(.down)
        }
        return (UIScreen.main.bounds.height / 5).rounded(.down)
    }

    // MARK: - Layout Helper Methods

    /// Layout the given InputStackView's
    ///
    /// - Parameter positions: The InputStackView's to layout
    public func layoutStackViews(_ positions: [InputStackView.Position] = [.left, .right, .bottom, .top]) {

        guard superview != nil else { return }
        for position in positions {
            switch position {
            case .left:
                leftStackView.setNeedsLayout()
                leftStackView.layoutIfNeeded()
            case .right:
                rightStackView.setNeedsLayout()
                rightStackView.layoutIfNeeded()
            case .bottom:
                bottomStackView.setNeedsLayout()
                bottomStackView.layoutIfNeeded()
            case .top:
                topStackView.setNeedsLayout()
                topStackView.layoutIfNeeded()
            }
        }
    }

    /// Performs a layout over the main thread
    ///
    /// - Parameters:
    ///   - animated: If the layout should be animated
    ///   - animations: Animation logic
    internal func performLayout(_ animated: Bool, _ animations: @escaping () -> Void) {
        DispatchQueue.main.async {
            self.deactivateConstraints()

            if animated {
                UIView.animate(withDuration: 0.3, animations: animations)
            } else {
                UIView.performWithoutAnimation { animations() }
            }

            self.activateConstraints()
        }
    }

    /// Activates the NSLayoutConstraintSet's
    private func activateConstraints() {
        backgroundViewLayoutSet?.activate()
        contentViewLayoutSet?.activate()
        middleContentViewLayoutSet?.activate()
        leftStackViewLayoutSet?.activate()
        rightStackViewLayoutSet?.activate()
        bottomStackViewLayoutSet?.activate()
        topStackViewLayoutSet?.activate()
    }

    /// Deactivates the NSLayoutConstraintSet's
    private func deactivateConstraints() {
        backgroundViewLayoutSet?.deactivate()
        contentViewLayoutSet?.deactivate()
        middleContentViewLayoutSet?.deactivate()
        leftStackViewLayoutSet?.deactivate()
        rightStackViewLayoutSet?.deactivate()
        bottomStackViewLayoutSet?.deactivate()
        topStackViewLayoutSet?.deactivate()
    }

    /// Removes the current `middleContentView` and assigns a new one.
    ///
    /// WARNING: This will remove the `InputTextView`
    ///
    /// - Parameters:
    ///   - view: New view
    ///   - animated: If the layout should be animated
    open func setMiddleContentView(_ view: UIView?, animated: Bool) {
        middleContentView?.removeFromSuperview()
        middleContentView = view
        guard let view = view else { return }
        middleContentViewWrapper.addSubview(view)
        view.fillSuperview()

        performLayout(animated) { [weak self] in
            guard self?.superview != nil else { return }
            self?.middleContentViewWrapper.layoutIfNeeded()
            self?.invalidateIntrinsicContentSize()
        }
    }

    /// Removes all of the arranged subviews from the InputStackView and adds the given items.
    /// Sets the inputBarAccessoryView property of the InputBarButtonItem
    ///
    /// Note: If you call `animated = true`, the `items` property of the stack view items will not be updated until the
    /// views are done being animated. If you perform a check for the items after they're set, setting animated to `false`
    /// will apply the body of the closure immediately.
    ///
    /// The send button is attached to `rightStackView` so remember to remove it if you're setting it to a different
    /// stack.
    ///
    /// - Parameters:
    ///   - items: New InputStackView arranged views
    ///   - position: The targeted InputStackView
    ///   - animated: If the layout should be animated
    open func setStackViewItems(_ items: [InputItem], forStack position: InputStackView.Position, animated: Bool) {

        func setNewItems() {
            switch position {
            case .left:
                leftStackView.arrangedSubviews.forEach { $0.removeFromSuperview() }
                leftStackViewItems = items
                leftStackViewItems.forEach {
                    $0.inputBarAccessoryView = self
                    $0.parentStackViewPosition = position
                    if let view = $0 as? UIView {
                        leftStackView.addArrangedSubview(view)
                    }
                }
                guard superview != nil else { return }
                leftStackView.layoutIfNeeded()
            case .right:
                rightStackView.arrangedSubviews.forEach { $0.removeFromSuperview() }
                rightStackViewItems = items
                rightStackViewItems.forEach {
                    $0.inputBarAccessoryView = self
                    $0.parentStackViewPosition = position
                    if let view = $0 as? UIView {
                        rightStackView.addArrangedSubview(view)
                    }
                }
                guard superview != nil else { return }
                rightStackView.layoutIfNeeded()
            case .bottom:
                bottomStackView.arrangedSubviews.forEach { $0.removeFromSuperview() }
                bottomStackViewItems = items
                bottomStackViewItems.forEach {
                    $0.inputBarAccessoryView = self
                    $0.parentStackViewPosition = position
                    if let view = $0 as? UIView {
                        bottomStackView.addArrangedSubview(view)
                    }
                }
                guard superview != nil else { return }
                bottomStackView.layoutIfNeeded()
            case .top:
                topStackView.arrangedSubviews.forEach { $0.removeFromSuperview() }
                topStackViewItems = items
                topStackViewItems.forEach {
                    $0.inputBarAccessoryView = self
                    $0.parentStackViewPosition = position
                    if let view = $0 as? UIView {
                        topStackView.addArrangedSubview(view)
                    }
                }
                guard superview != nil else { return }
                topStackView.layoutIfNeeded()
            }
            invalidateIntrinsicContentSize()
        }

        performLayout(animated) {
            setNewItems()
        }
    }

    /// Sets the leftStackViewWidthConstant
    ///
    /// - Parameters:
    ///   - newValue: New widthAnchor constant
    ///   - animated: If the layout should be animated
    ///   - extraAnimations: Any extra operations that should also be animated
    open func setLeftStackViewWidthConstant(to newValue: CGFloat, animated: Bool, animations : (() -> Void)? = nil) {
        performLayout(animated) {
            self.leftStackViewWidthConstant = newValue
            self.layoutStackViews([.left])
            self.layoutContainerViewIfNeeded()
            animations?()
        }
    }

    /// Sets the rightStackViewWidthConstant
    ///
    /// - Parameters:
    ///   - newValue: New widthAnchor constant
    ///   - animated: If the layout should be animated
    ///   - extraAnimations: Any extra operations that should also be animated
    open func setRightStackViewWidthConstant(to newValue: CGFloat, animated: Bool, animations : (() -> Void)? = nil) {
        performLayout(animated) {
            self.rightStackViewWidthConstant = newValue
            self.layoutStackViews([.right])
            self.layoutContainerViewIfNeeded()
            animations?()
        }
    }

    /// Sets the `shouldForceTextViewMaxHeight` property
    ///
    /// - Parameters:
    ///   - newValue: New boolean value
    ///   - animated: If the layout should be animated
    open func setShouldForceMaxTextViewHeight(to newValue: Bool, animated: Bool) {
        performLayout(animated) {
            self.shouldForceTextViewMaxHeight = newValue
            self.textViewHeightAnchor?.isActive = newValue
            self.layoutContainerViewIfNeeded()
        }
    }

    /// Calls `layoutIfNeeded()` on the `UIInputSetContainerView` that holds the
    /// `InputBarAccessoryView`, if it exists, else `layoutIfNeeded()` is called
    /// on the `superview`.
    /// Use this for invoking a smooth layout of a size change when used as
    /// an `inputAccessoryView`
    public func layoutContainerViewIfNeeded() {
        guard
            let UIInputSetContainerViewKind: AnyClass = NSClassFromString("UIInputSetContainerView"),
            let container = superview?.superview,
            container.isKind(of: UIInputSetContainerViewKind) else {
            superview?.layoutIfNeeded()
            return
        }
        superview?.superview?.layoutIfNeeded()
    }

    // MARK: - Notifications/Hooks

    /// Invalidates the intrinsicContentSize
    open override func traitCollectionDidChange(_ previousTraitCollection: UITraitCollection?) {
        super.traitCollectionDidChange(previousTraitCollection)
        if traitCollection.verticalSizeClass != previousTraitCollection?.verticalSizeClass || traitCollection.horizontalSizeClass != previousTraitCollection?.horizontalSizeClass {
            if shouldAutoUpdateMaxTextViewHeight {
                maxTextViewHeight = calculateMaxTextViewHeight()
            } else {
                invalidateIntrinsicContentSize()
            }
        }
    }

    /// Invalidates the intrinsicContentSize
    @objc
    open func orientationDidChange() {
        if shouldAutoUpdateMaxTextViewHeight {
            maxTextViewHeight = calculateMaxTextViewHeight()
        }
        invalidateIntrinsicContentSize()
    }

    /// Enables/Disables the sendButton based on the InputTextView's text being empty
    /// Calls each items `textViewDidChangeAction` method
    /// Calls the delegates `textViewTextDidChangeTo` method
    /// Invalidates the intrinsicContentSize
    @objc
    open func inputTextViewDidChange() {

        let trimmedText = inputTextView.text.trimmingCharacters(in: .whitespacesAndNewlines)

        if shouldManageSendButtonEnabledState {
            var isEnabled = !trimmedText.isEmpty
            if !isEnabled {
                // The images property is more resource intensive so only use it if needed
                isEnabled = inputTextView.images.count > 0
            }
            sendButton.isEnabled = isEnabled
        }

        // Capture change before iterating over the InputItem's
        let shouldInvalidateIntrinsicContentSize = requiredInputTextViewHeight != inputTextView.bounds.height

        items.forEach { $0.textViewDidChangeAction(with: self.inputTextView) }
        delegate?.inputBar(self, textViewTextDidChangeTo: trimmedText)

        if shouldInvalidateIntrinsicContentSize {
            // Prevent un-needed content size invalidation
            invalidateIntrinsicContentSize()
            if shouldAnimateTextDidChangeLayout {
                inputTextView.layoutIfNeeded()
                UIView.animate(withDuration: 0.15) {
                    self.layoutContainerViewIfNeeded()
                }
            }
        }
    }

    /// Calls each items `keyboardEditingBeginsAction` method
    @objc
    open func inputTextViewDidBeginEditing() {
        items.forEach { $0.keyboardEditingBeginsAction() }
    }

    /// Calls each items `keyboardEditingEndsAction` method
    @objc
    open func inputTextViewDidEndEditing() {
        items.forEach { $0.keyboardEditingEndsAction() }
    }

    // MARK: - Plugins

    /// Reloads each of the plugins
    open func reloadPlugins() {
        inputPlugins.forEach { $0.reloadData() }
    }

    /// Invalidates each of the plugins
    open func invalidatePlugins() {
        inputPlugins.forEach { $0.invalidate() }
    }

    // MARK: - User Actions

    /// Calls each items `keyboardSwipeGestureAction` method
    /// Calls the delegates `didSwipeTextViewWith` method
    @objc
    open func didSwipeTextView(_ gesture: UISwipeGestureRecognizer) {
        items.forEach { $0.keyboardSwipeGestureAction(with: gesture) }
        delegate?.inputBar(self, didSwipeTextViewWith: gesture)
    }

    /// Calls the delegates `didPressSendButtonWith` method
    /// Assumes that the InputTextView's text has been set to empty and calls `inputTextViewDidChange()`
    /// Invalidates each of the InputPlugins
    open func didSelectSendButton() {
        delegate?.inputBar(self, didPressSendButtonWith: inputTextView.text)
    }
}<|MERGE_RESOLUTION|>--- conflicted
+++ resolved
@@ -584,12 +584,9 @@
                 inputTextView.invalidateIntrinsicContentSize()
             }
         }
-<<<<<<< HEAD
         if let middleContentView, middleContentView != inputTextView {
             inputTextViewHeight = middleContentView.intrinsicContentSize.height
         }
-=======
->>>>>>> 47301432
 
         // Calculate the required height
         let totalPadding = padding.top + padding.bottom + topStackViewPadding.top + middleContentViewPadding.top + middleContentViewPadding.bottom
