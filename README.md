--- conflicted
+++ resolved
@@ -78,15 +78,12 @@
 iMessage style [TypingIndicator](https://github.com/nathantannar4/TypingIndicator) for chat apps
 
 ## Latest Releases
-<<<<<<< HEAD
 - 4.4.0
     - Drop iOS 9 and iOS 10
-=======
 - 4.3.3
     - Added support for Swift Package Manager (SPM)
     - Made `reuseIdentifier` public accessible
     - Fixed warnings
->>>>>>> 74cffa87
 - 4.3.2
     - Fixed a bug where editing immediately before a tag prefix would break the tag
 - 4.3.1
